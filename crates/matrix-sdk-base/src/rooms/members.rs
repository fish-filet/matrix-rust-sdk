--- conflicted
+++ resolved
@@ -18,26 +18,19 @@
     events::{
         presence::PresenceEvent,
         room::{
-            member::{MembershipState, OriginalSyncRoomMemberEvent, RoomMemberEventContent},
+            member::{MembershipState, RoomMemberEventContent},
             power_levels::SyncRoomPowerLevelsEvent,
         },
     },
     MxcUri, UserId,
 };
 
-<<<<<<< HEAD
-use crate::deserialized_responses::EitherMemberEvent;
+use crate::deserialized_responses::MemberEvent;
 
 /// A member of a room.
 #[derive(Clone, Debug)]
 pub struct RoomMember {
-    pub(crate) event: Arc<EitherMemberEvent>,
-=======
-/// A member of a room.
-#[derive(Clone, Debug)]
-pub struct RoomMember {
-    pub(crate) event: Arc<OriginalSyncRoomMemberEvent>,
->>>>>>> 3490a9f7
+    pub(crate) event: Arc<MemberEvent>,
     pub(crate) profile: Arc<Option<RoomMemberEventContent>>,
     #[allow(dead_code)]
     pub(crate) presence: Arc<Option<PresenceEvent>>,
