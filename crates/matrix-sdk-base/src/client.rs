--- conflicted
+++ resolved
@@ -1042,13 +1042,8 @@
         room_id: &RoomId,
         content: impl MessageLikeEventContent,
     ) -> Result<RoomEncryptedEventContent> {
-<<<<<<< HEAD
         match self.olm_machine() {
-            Some(o) => Ok(o.encrypt(room_id, content).await?),
-=======
-        match self.olm_machine().await {
             Some(o) => Ok(o.encrypt_room_event(room_id, content).await?),
->>>>>>> e5390e18
             None => panic!("Olm machine wasn't started"),
         }
     }
