--- conflicted
+++ resolved
@@ -16,9 +16,8 @@
                     PrivateCrossSigningIdentity, ReadOnlyAccount, Session,
                 },
                 store::{
-<<<<<<< HEAD
                     withheld::DirectWithheldInfo, Changes, CryptoStore, DeviceChanges,
-                    GossipRequest, IdentityChanges, RecoveryKey,
+                    GossipRequest, IdentityChanges, RecoveryKey, RoomSettings,
                 },
                 testing::{get_device, get_other_identity, get_own_identity},
                 types::{
@@ -26,14 +25,6 @@
                         room_key_request::MegolmV1AesSha2Content, room_key_withheld::WithheldCode,
                     },
                     EventEncryptionAlgorithm,
-=======
-                    Changes, CryptoStore, DeviceChanges, GossipRequest, IdentityChanges,
-                    RecoveryKey, RoomSettings,
-                },
-                testing::{get_device, get_other_identity, get_own_identity},
-                types::{
-                    events::room_key_request::MegolmV1AesSha2Content, EventEncryptionAlgorithm,
->>>>>>> fe699489
                 },
                 ReadOnlyDevice, SecretInfo, TrackedUser,
             };
