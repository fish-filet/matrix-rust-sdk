--- conflicted
+++ resolved
@@ -77,12 +77,7 @@
 matrix-sdk-test = { version = "0.4.0", path = "../matrix-sdk-test" }
 proptest = { version = "1.0.0", default-features = false, features = ["std"] }
 # required for async_test macro
-<<<<<<< HEAD
-tokio = { version = "1.7.1", default-features = false, features = ["macros", "rt-multi-thread"] }
-
+tokio = { version = "1.7.0", default-features = false, features = ["macros", "rt-multi-thread"] }
 
 [target.'cfg(target_arch = "wasm32")'.dev-dependencies]
-wasm-bindgen-test = "0.3.24"
-=======
-tokio = { version = "1.17.0", default-features = false, features = ["macros", "rt-multi-thread"] }
->>>>>>> 649aff2c
+wasm-bindgen-test = "0.3.24"