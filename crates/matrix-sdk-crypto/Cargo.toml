--- conflicted
+++ resolved
@@ -77,12 +77,7 @@
 lazy_static = "1.4"
 
 [target.'cfg(target_os = "linux")'.dev-dependencies]
-<<<<<<< HEAD
-criterion = { version = "0.3.4", features = ["async", "html_reports"] }
-pprof = { version = "0.5.0", features = ["flamegraph", "criterion"] }
-=======
 pprof = { version = "0.6.2", features = ["flamegraph", "criterion"] }
->>>>>>> 261772c4
 
 [target.'cfg(target_arch = "wasm32")'.dev-dependencies]
 wasm-bindgen-test = "0.3.24"
